Entendido. Solicitação de refatoração do roadmap recebida.

**Mudanças Executadas:**
1.  **Remoção de Testes:** A `FASE 4: TESTES E QUALIDADE (TAREFAS 022-025)` foi completamente removida.
2.  **Adição de Advogados Especialistas:** Uma nova fase (`FASE 4: EXPANSÃO - AGENTES E CONTEXTO`) foi adicionada. Ela inclui a refatoração da infraestrutura de agentes e a criação de múltiplos agentes advogados especialistas (Trabalhista, Previdenciário, Cível, Tributário).
3.  **Adição de Seleção de Arquivos:** A nova `FASE 4` também inclui as tarefas de back-end e front-end para permitir que o usuário selecione *quais* documentos do RAG devem ser usados em uma análise específica.
4.  **Re-numeração:** As FASES 5 (Melhorias) e 6 (Deploy) foram re-numeradas para FASE 5 e FASE 6, e suas tarefas internas (de 026+ para 030+) foram atualizadas.
5.  **Status:** O status do projeto foi atualizado. O `Próximo passo` agora é a primeira tarefa da nova fase de expansão.

Aqui está o **Roadmap v2.0** atualizado:

---

# 🗺️ ROADMAP - PLATAFORMA JURÍDICA MULTI-AGENT

**Versão:** 3.1.0  
**Última Atualização:** 2025-10-25  
**Objetivo:** Plataforma completa para análise jurídica com sistema multi-agent, RAG, advogados especialistas, upload/análise assíncronos e **análise de petição inicial com prognóstico de processo**.

---

## 📍 Status Atual

**Concluído (v1.0.0):**
- ✅ TAREFA-001: Fundação do projeto (estrutura, documentação, governança)
- ✅ TAREFA-001.1: Estrutura modular de changelogs
- ✅ TAREFA-002: Setup do backend (FastAPI, configurações, dependências)
- ✅ TAREFA-003: Endpoint de upload de documentos (POST /api/documentos/upload)
- ✅ TAREFA-004: Serviço de Extração de Texto (PDFs e DOCX)
- ✅ TAREFA-005A: Containerização com Docker (não mapeada)
- ✅ TAREFA-005: Serviço de OCR (Tesseract)
- ✅ TAREFA-006: Serviço de Chunking e Vetorização
- ✅ TAREFA-007: Integração com ChromaDB
- ✅ TAREFA-008: Orquestração do Fluxo de Ingestão
- ✅ TAREFA-009: Infraestrutura Base para Agentes
- ✅ TAREFA-010: Agente Advogado (Coordenador)
- ✅ TAREFA-011: Agente Perito Médico
- ✅ TAREFA-012: Agente Perito Segurança do Trabalho
- ✅ TAREFA-013: Orquestrador Multi-Agent
- ✅ TAREFA-014: Endpoint de análise multi-agent (API REST)
- ✅ TAREFA-015: Setup do Frontend (React + Vite)
- ✅ TAREFA-016: Componente de Upload de Documentos
- ✅ TAREFA-017: Exibição de Shortcuts Sugeridos
- ✅ TAREFA-018: Componente de Seleção de Agentes
- ✅ TAREFA-019: Interface de Consulta e Análise
- ✅ TAREFA-020: Componente de Exibição de Pareceres
- ✅ TAREFA-021: Página de Histórico de Documentos
- ✅ TAREFA-022: Atualizar API de Análise para Seleção de Documentos
- ✅ TAREFA-023: Componente de Seleção de Documentos na Análise (Frontend)
- ✅ TAREFA-024: Refatorar Infraestrutura de Agentes para Advogados Especialistas
- ✅ TAREFA-025: Criar Agente Advogado Especialista - Direito do Trabalho
- ✅ TAREFA-026: Criar Agente Advogado Especialista - Direito Previdenciário
- ✅ TAREFA-027: Criar Agente Advogado Especialista - Direito Cível
- ✅ TAREFA-028: Criar Agente Advogado Especialista - Direito Tributário
- ✅ TAREFA-029: Atualizar UI para Seleção de Múltiplos Agentes
- ✅ TAREFA-030: Backend - Refatorar Orquestrador para Background Tasks
- ✅ TAREFA-031: Backend - Criar Endpoints de Análise Assíncrona
- ✅ TAREFA-032: Frontend - Refatorar Serviço de API de Análise
- ✅ TAREFA-033: Frontend - Implementar Polling na Página de Análise
- ✅ TAREFA-034: Backend - Feedback de Progresso Detalhado
- ✅ TAREFA-035: Backend - Refatorar Serviço de Ingestão para Background
- ✅ TAREFA-036: Backend - Criar Endpoints de Upload Assíncrono
- ✅ TAREFA-037: Frontend - Refatorar Serviço de API de Upload
- ✅ TAREFA-038: Frontend - Implementar Polling de Upload no Componente
- ✅ TAREFA-039: Backend - Feedback de Progresso Detalhado no Upload
- ✅ TAREFA-040: Backend - Modelo de Dados para Processo/Petição
- ✅ TAREFA-041: Backend - Endpoint de Upload de Petição Inicial
- ✅ TAREFA-042: Backend - Serviço de Análise de Documentos Relevantes
- ✅ TAREFA-043: Backend - Endpoint de Upload de Documentos Complementares
- ✅ TAREFA-044: Backend - Criar Agente "Analista de Estratégia Processual"
- ✅ TAREFA-045: Backend - Criar Agente "Analista de Prognóstico"
- ✅ TAREFA-046: Backend - Refatorar Orquestrador para Análise de Petições
- ✅ TAREFA-047: Backend - Serviço de Geração de Documento de Continuação
- ✅ TAREFA-048: Backend - Endpoint de Análise Completa de Petição
- ✅ TAREFA-049: Frontend - Criar Página de Análise de Petição Inicial
- ✅ TAREFA-053: Frontend - Componente de Visualização de Próximos Passos

<<<<<<< HEAD
**Próximo passo:** TAREFA-052 (Frontend - Componente de Seleção de Agentes para Petição)
=======
**Próximo passo:** TAREFA-054 (Frontend - Componente de Gráfico de Prognóstico)
>>>>>>> 97b794cd

---

## 🎯 VISÃO GERAL DO PROJETO

### Funcionalidades Principais:

1. **Ingestão de Documentos**
   - Upload de PDFs, DOCX, imagens
   - OCR para documentos escaneados
   - Vetorização e armazenamento no RAG (ChromaDB)
   - Upload assíncrono com feedback de progresso em tempo real

2. **Análise Multi-Agent (Tradicional)**
   - Agente Advogado (coordenador)
   - Agentes Peritos (Médico, Segurança do Trabalho)
   - **(v2.0)** Múltiplos Agentes Advogados Especialistas (Trabalhista, Previdenciário, Cível, Tributário)
   - Geração de pareceres técnicos automatizados
   - Seleção granular de documentos para análise
   - Processamento assíncrono com polling

3. **Análise de Petição Inicial (NOVO)** 🆕
   - Upload de petição inicial com processamento RAG
   - Análise automática de documentos relevantes necessários pela LLM
   - Seleção de múltiplos advogados especialistas e peritos
   - Upload de documentos complementares
   - Análise contextual completa (petição + documentos + contexto)
   - Geração de próximos passos estratégicos
   - Prognóstico probabilístico de cenários (vitória, derrota, acordo, valores)
   - Pareceres individualizados por especialista (boxes separados)
   - Geração automática de documento de continuação (contestação, recurso, etc.)
   - Interface dedicada com fluxo fechado e guiado

4. **Interface Web**
   - Upload drag-and-drop
   - Seleção de agentes (Peritos e Advogados)
   - **(v2.0)** Seleção granular de documentos para análise
   - Visualização de pareceres
   - **(NOVO)** Página dedicada para Análise de Petição Inicial
   - **(NOVO)** Gráficos de prognóstico com probabilidades
   - **(NOVO)** Visualização de documentos gerados

---

## 📋 ROADMAP COMPLETO

### 🔵 FASE 1: BACKEND - INGESTÃO DE DOCUMENTOS (TAREFAS 003-008)

**Status:** ✅ **CONCLUÍDA**
*(Tarefas 003 a 008 omitidas para brevidade, pois estão concluídas)*

---

### 🔵 FASE 2: BACKEND - SISTEMA MULTI-AGENT (TAREFAS 009-014)

**Status:** ✅ **CONCLUÍDA**
*(Tarefas 009 a 014 omitidas para brevidade, pois estão concluídas)*

---

### 🔵 FASE 3: FRONTEND - INTERFACE WEB (TAREFAS 015-021)

**Status:** ✅ **CONCLUÍDA**
*(Tarefas 015 a 021 omitidas para brevidade, pois estão concluídas)*

---

### 🔵 FASE 4: EXPANSÃO - AGENTES E CONTEXTO (TAREFAS 022-029)

**Status:** ✅ **CONCLUÍDA**  
**Objetivo:** Adicionar seleção granular de contexto (arquivos) e expandir o sistema para incluir advogados especialistas.
*(Tarefas 022 a 029 omitidas para brevidade, pois estão concluídas)*


**Marco:** 🎉 **EXPANSÃO V2.0 COMPLETA** - Sistema agora suporta seleção de contexto e múltiplos advogados especialistas.

*(Detalhes completos das tarefas disponíveis nos changelogs individuais em `/changelogs/TAREFA-022_*.md` a `/changelogs/TAREFA-029_*.md`)*

---

### 🔵 FASE 5: REARQUITETURA - FLUXO DE ANÁLISE ASSÍNCRONO (TAREFAS 030-034)

**Status:** ✅ **CONCLUÍDA**  
**Objetivo:** Migrar o processo de análise de síncrono (request/response) para assíncrono (polling) para eliminar o risco de timeouts da API.
*(Tarefas 030 a 034 omitidas para brevidade, pois estão concluídas)*


**Marco:** 🎉 **REARQUITETURA ASSÍNCRONA COMPLETA** - Risco de timeout eliminado, análises podem demorar quanto necessário, com feedback de progresso REAL em tempo real.

*(Detalhes completos das tarefas disponíveis nos changelogs individuais em `/changelogs/TAREFA-030_*.md` a `/changelogs/TAREFA-034_*.md`)*

---

### 🔵 FASE 6: UPLOAD ASSÍNCRONO COM FEEDBACK DE PROGRESSO (TAREFAS 035-039)

**Objetivo:** Aplicar o mesmo padrão de processamento assíncrono do fluxo de análise (TAREFAS 030-034) para o fluxo de upload e processamento de documentos.

**Contexto:**
Atualmente, o upload de documentos é **síncrono** (bloqueante). Quando o usuário faz upload de um arquivo:
1. POST /api/documentos/upload recebe o arquivo
2. Salva no disco
3. Processa o documento (extração de texto, OCR, chunking, vetorização)
4. Retorna resposta (pode demorar 30s-2min para arquivos grandes ou escaneados)

**Problema:**
- ❌ Upload de arquivos grandes (>10MB) pode causar timeout HTTP
- ❌ PDFs escaneados com OCR podem demorar 1-2 minutos
- ❌ Usuário não sabe se o arquivo está sendo processado ou travou
- ❌ UI trava durante todo o processamento
- ❌ Impossível fazer upload de múltiplos arquivos em paralelo

**Solução (Padrão Assíncrono - igual TAREFAS 030-034):**
- ✅ Upload retorna UUID imediatamente (<100ms)
- ✅ Processamento em background (sem bloqueio)
- ✅ Polling para acompanhar progresso (0-100%)
- ✅ Feedback detalhado de cada etapa (salvando, extraindo texto, OCR, vetorizando)
- ✅ UI responsiva com barra de progresso
- ✅ Suporte a múltiplos uploads simultâneos

---

#### ✅ TAREFA-035: Backend - Refatorar Serviço de Ingestão para Background
**Prioridade:** 🔴 CRÍTICA  
**Dependências:** TAREFA-008 (Orquestração do Fluxo de Ingestão)  
**Estimativa:** 3-4 horas  
**Status:** ✅ CONCLUÍDA

**Escopo:**
- [x] Criar `backend/src/servicos/gerenciador_estado_uploads.py` (similar ao `gerenciador_estado_tarefas.py` da TAREFA-030)
  - [x] Classe `GerenciadorEstadoUploads` com dicionário em memória
  - [x] Método `criar_upload(upload_id, nome_arquivo, tamanho_bytes)` → Status: INICIADO
  - [x] Método `atualizar_status(upload_id, status, etapa, progresso)` → SALVANDO | PROCESSANDO | CONCLUIDO | ERRO
  - [x] Método `atualizar_progresso(upload_id, etapa, progresso)` → Progresso 0-100%
  - [x] Método `registrar_resultado(upload_id, documento_info)` → Status: CONCLUIDO
  - [x] Método `registrar_erro(upload_id, mensagem_erro)` → Status: ERRO
  - [x] Thread-safety com locks (threading.Lock)
- [x] Refatorar `backend/src/servicos/servico_ingestao_documentos.py`:
  - [x] Manter método `processar_documento_completo()` (TAREFA-008) como está
  - [x] Criar wrapper `processar_documento_em_background()` para BackgroundTasks
  - [x] Wrapper atualiza `GerenciadorEstadoUploads` em cada etapa:
    - Salvando arquivo (0-10%)
    - Extraindo texto (10-30%)
    - OCR se necessário (30-60%)
    - Chunking (60-80%)
    - Vetorização (80-95%)
    - Salvando no ChromaDB (95-100%)
- [x] Singleton pattern para `GerenciadorEstadoUploads` (função factory `obter_gerenciador_estado_uploads()`)

**Entregáveis:**
- ✅ Gerenciador de estado de uploads funcional (thread-safe)
- ✅ Serviço de ingestão capaz de executar em background e reportar progresso
- ✅ Changelog completo: `changelogs/TAREFA-035_backend-refatorar-ingestao-background.md`

---

#### ✅ TAREFA-036: Backend - Criar Endpoints de Upload Assíncrono
**Prioridade:** 🔴 CRÍTICA  
**Dependências:** TAREFA-035  
**Estimativa:** 3-4 horas  
**Status:** ✅ CONCLUÍDA

**Escopo:**
- [x] Em `backend/src/api/rotas_documentos.py`:
  - [x] **CRIAR** `POST /api/documentos/iniciar-upload`:
    - [x] Recebe arquivo via multipart/form-data
    - [x] Valida tipo e tamanho (mesmas validações do endpoint antigo)
    - [x] Salva arquivo temporariamente em `uploads_temp/`
    - [x] Gera `upload_id` (UUID)
    - [x] Cria registro no `GerenciadorEstadoUploads` (status: INICIADO, progresso: 0%)
    - [x] Agenda processamento em background via `BackgroundTasks`
    - [x] Retorna imediatamente: `{ "upload_id": "...", "status": "INICIADO", "nome_arquivo": "..." }` (202 Accepted)
  - [x] **CRIAR** `GET /api/documentos/status-upload/{upload_id}`:
    - [x] Consulta `GerenciadorEstadoUploads`
    - [x] Retorna: `{ "upload_id": "...", "status": "PROCESSANDO", "etapa_atual": "Extraindo texto", "progresso_percentual": 25 }`
    - [x] Estados possíveis: INICIADO | SALVANDO | PROCESSANDO | CONCLUIDO | ERRO
  - [x] **CRIAR** `GET /api/documentos/resultado-upload/{upload_id}`:
    - [x] Se status = CONCLUIDO → Retorna informações do documento (id, nome, tamanho, tipo, timestamp)
    - [x] Se status = PROCESSANDO → Retorna 425 Too Early
    - [x] Se status = ERRO → Retorna 500 com mensagem de erro
- [x] Criar novos modelos Pydantic em `backend/src/api/modelos.py`:
  - [x] `RespostaIniciarUpload` (upload_id, status, nome_arquivo, tamanho_bytes, timestamp_criacao)
  - [x] `RespostaStatusUpload` (upload_id, status, etapa_atual, progresso_percentual, timestamp_atualizacao, mensagem_erro?)
  - [x] `RespostaResultadoUpload` (upload_id, status, documento_id, nome_arquivo, tamanho_bytes, tipo_documento, numero_chunks, tempo_processamento_segundos, timestamps)
- [x] Atualizar `ARQUITETURA.md` com novos endpoints (seção "Endpoints de Upload Assíncrono")

**Entregáveis:**
- ✅ API REST completa para upload assíncrono
- ✅ 3 novos endpoints (POST /iniciar-upload, GET /status-upload, GET /resultado-upload)
- ✅ 3 novos modelos Pydantic (RespostaIniciarUpload, RespostaStatusUpload, RespostaResultadoUpload)
- ✅ Feedback de progresso em tempo real (etapa_atual, progresso_percentual)
- ✅ Documentação completa em ARQUITETURA.md
- ✅ Changelog completo: `changelogs/TAREFA-036_backend-endpoints-upload-assincrono.md`

**Resultado:**
- Tempo de resposta inicial: 30-120s → <100ms (-99.9%)
- Zero timeouts HTTP
- Suporte a múltiplos uploads simultâneos
- Feedback em tempo real (0-100%)

---

#### ✅ TAREFA-037: Frontend - Refatorar Serviço de API de Upload
**Prioridade:** 🔴 CRÍTICA  
**Dependências:** TAREFA-036  
**Estimativa:** 2-3 horas  
**Status:** ✅ CONCLUÍDA

**Escopo:**
- [x] Em `frontend/src/servicos/servicoApiDocumentos.ts`:
  - [x] **MANTER** `uploadDocumentos()` por compatibilidade, mas marcá-la como `@deprecated`
  - [x] **CRIAR** `iniciarUploadAssincrono(arquivo: File) -> Promise<AxiosResponse<RespostaIniciarUpload>>`:
    - [x] Faz POST /api/documentos/iniciar-upload (multipart/form-data)
    - [x] Retorna upload_id imediatamente
  - [x] **CRIAR** `verificarStatusUpload(upload_id: string) -> Promise<AxiosResponse<RespostaStatusUpload>>`:
    - [x] Faz GET /api/documentos/status-upload/{upload_id}
    - [x] Retorna status, etapa_atual, progresso_percentual
  - [x] **CRIAR** `obterResultadoUpload(upload_id: string) -> Promise<AxiosResponse<RespostaResultadoUpload>>`:
    - [x] Faz GET /api/documentos/resultado-upload/{upload_id}
    - [x] Retorna informações completas do documento processado
- [x] Atualizar `frontend/src/tipos/tiposDocumentos.ts`:
  - [x] Criar tipo `StatusUpload = 'INICIADO' | 'SALVANDO' | 'PROCESSANDO' | 'CONCLUIDO' | 'ERRO'`
  - [x] Criar interface `RespostaIniciarUpload` (upload_id, status, nome_arquivo, timestamp_criacao)
  - [x] Criar interface `RespostaStatusUpload` (upload_id, status, etapa_atual, progresso_percentual, timestamp_atualizacao, mensagem_erro?)
  - [x] Criar interface `RespostaResultadoUpload` (upload_id, status, documento_id, nome_arquivo, tamanho_bytes, tipo_documento, timestamp_conclusao)

**Entregáveis:**
- ✅ Serviço de API do frontend atualizado para upload assíncrono
- ✅ 3 novas funções assíncronas (iniciar, verificar status, obter resultado)
- ✅ 4 novos tipos TypeScript para garantir type safety
- ✅ Documentação JSDoc exaustiva com exemplos práticos
- ✅ Depreciação clara da função síncrona
- ✅ Compatibilidade retroativa mantida
- ✅ Changelog completo: `changelogs/TAREFA-037_frontend-servico-api-upload-assincrono.md`

---

#### ✅ TAREFA-038: Frontend - Implementar Polling de Upload no Componente
**Prioridade:** 🔴 CRÍTICA  
**Dependências:** TAREFA-037, TAREFA-016 (Componente de Upload)  
**Estimativa:** 4-5 horas  
**Status:** ✅ CONCLUÍDA

**Escopo:**
- [x] Refatorar `frontend/src/componentes/upload/ComponenteUploadDocumentos.tsx`:
  - [x] Adicionar novos estados por arquivo:
    - [x] `uploadId` (UUID retornado pelo backend)
    - [x] `statusUpload` (INICIADO | SALVANDO | PROCESSANDO | CONCLUIDO | ERRO)
    - [x] `etapaAtual` (descrição textual: "Salvando arquivo", "Extraindo texto", "Vetorizando")
    - [x] `progressoPercentual` (0-100)
    - [x] `intervalId` (controle do polling por arquivo)
  - [x] Modificar handler de upload:
    - [x] Substituir `uploadDocumentos()` (síncrono) por `iniciarUploadAssincrono()`
    - [x] Para cada arquivo, receber `upload_id` em <100ms
    - [x] Iniciar polling individual por arquivo (`iniciarPollingUpload(upload_id)`)
  - [x] Criar função `iniciarPollingUpload(upload_id)`:
    - [x] setInterval a cada 2s chamando `verificarStatusUpload(upload_id)`
    - [x] Atualizar UI com progresso e etapa atual
    - [x] Se status = CONCLUIDO → Chamar `obterResultadoUpload(upload_id)` e parar polling
    - [x] Se status = ERRO → Exibir mensagem de erro e parar polling
  - [x] UI de progresso por arquivo:
    - [x] Barra de progresso individual (0-100%)
    - [x] Etapa atual abaixo da barra (ex: "Extraindo texto - 25%")
    - [x] Ícone de status (loading, check, error)
  - [x] Cleanup robusto:
    - [x] useEffect com cleanup function para limpar intervalos quando componente desmontar
    - [x] Prevenir memory leaks e requisições desnecessárias
  - [x] Suporte a múltiplos uploads simultâneos:
    - [x] Cada arquivo tem seu próprio polling independente
    - [x] UI mostra progresso de todos os arquivos em paralelo

**Entregáveis:**
- ✅ Componente de upload com polling assíncrono
- ✅ Barra de progresso individual por arquivo
- ✅ Feedback detalhado de cada etapa (salvando, extraindo, OCR, vetorizando)
- ✅ Suporte a múltiplos uploads simultâneos
- ✅ Cleanup robusto (previne memory leaks)
- ✅ Changelog completo: `changelogs/TAREFA-038_frontend-polling-upload.md`

**Marco:** 🎉 **UPLOAD ASSÍNCRONO IMPLEMENTADO** - Uploads de qualquer tamanho/duração sem timeout, feedback em tempo real por arquivo.

---

#### ✅ TAREFA-039: Backend - Feedback de Progresso Detalhado no Upload
**Prioridade:** 🟢 MÉDIA (Opcional, mas Recomendado)  
**Dependências:** TAREFA-038  
**Estimativa:** 2-3 horas  
**Status:** ✅ CONCLUÍDA

**Escopo:**
- [x] Modificar `backend/src/servicos/servico_ingestao_documentos.py`:
  - [x] Atualizar método wrapper `processar_documento_em_background()` para reportar progresso granular:
    - [x] Salvando arquivo (0-10%): "Salvando arquivo no servidor"
    - [x] Extraindo texto (10-30%): "Extraindo texto do PDF/DOCX"
    - [x] Detectando se é escaneado (30-35%): "Verificando se documento é escaneado"
    - [x] OCR se necessário (35-60%): "Executando OCR (reconhecimento de texto em imagem)"
    - [x] Chunking (60-80%): "Dividindo texto em chunks para vetorização"
    - [x] Vetorização (80-95%): "Gerando embeddings com OpenAI"
    - [x] Salvando no ChromaDB (95-100%): "Salvando no banco vetorial"
  - [x] Chamar `gerenciador.atualizar_progresso(upload_id, etapa, progresso)` em cada micro-etapa
- [x] Adicionar documentação em `ARQUITETURA.md`:
  - [x] Seção "Sistema de Feedback de Progresso de Upload"
  - [x] Tabela de faixas de progresso (0-100%)
  - [x] Exemplos de fluxo (PDF normal vs PDF escaneado)
- [x] Changelog completo: `changelogs/TAREFA-039_backend-feedback-progresso-upload.md`

**Entregáveis:**
- ✅ Progresso detalhado reportado em cada etapa do processamento
- ✅ Usuário vê exatamente o que está acontecendo (ex: "Executando OCR - 45%")
- ✅ Documentação completa em ARQUITETURA.md
- ✅ Changelog completo: `changelogs/TAREFA-039_backend-feedback-progresso-upload.md`

**Marco:** 🎉 **UPLOAD ASSÍNCRONO COMPLETO** - Upload e processamento de documentos totalmente assíncrono com feedback de progresso REAL em tempo real, idêntico ao fluxo de análise multi-agent.

---

### 🔵 FASE 7: ANÁLISE DE PETIÇÃO INICIAL E PROGNÓSTICO DE PROCESSO (TAREFAS 040-056)

**Status:** 🟡 EM ANDAMENTO  
**Objetivo:** Implementar sistema completo de análise de petições iniciais com sugestão de documentos, análise contextual multi-agent, prognóstico de cenários e geração de documento de continuação.

**Contexto:**
Esta é uma nova funcionalidade estratégica que diferencia o produto. O fluxo é **fechado** (não aceita prompts livres do usuário) e guiado:
1. Advogado envia petição inicial
2. Sistema analisa e sugere documentos relevantes necessários
3. Advogado seleciona advogados especialistas e peritos
4. Advogado faz upload dos documentos disponíveis
5. Sistema processa tudo (petição + documentos + contexto RAG)
6. Sistema gera:
   - Análise de próximos passos estratégicos
   - Prognóstico com probabilidades de cenários (ganhar, perder, valores)
   - Pareceres individualizados (1 box por advogado especialista, 1 box por perito)
   - Documento de continuação para próximo pedido ao juiz

**Diferenciais:**
- ✅ Interface dedicada (nova página, fluxo próprio)
- ✅ Análise estratégica de próximos passos
- ✅ Prognóstico visual com probabilidades e valores
- ✅ Pareceres segmentados por especialista
- ✅ Documento gerado automaticamente para continuação
- ✅ Seleção de múltiplos advogados especialistas e peritos
- ✅ Fluxo fechado e guiado (não é chat livre)

**Estrutura de Tarefas:**

**Backend (TAREFAS 040-048):**
- ✅ TAREFA-040: Modelo de dados (Petição, Prognóstico, Cenários, Pareceres)
- ✅ TAREFA-041: Endpoint de upload de petição inicial
- ✅ TAREFA-042: Serviço de análise de documentos relevantes (LLM)
- ✅ TAREFA-043: Endpoint de upload de documentos complementares
- TAREFA-044: Agente "Analista de Estratégia Processual"
- TAREFA-045: Agente "Analista de Prognóstico"
- TAREFA-046: Orquestrador de análise de petições (multi-agent)
- TAREFA-047: Serviço de geração de documento de continuação
- TAREFA-048: Endpoint de análise completa (assíncrona)

**Frontend (TAREFAS 049-056):**
- TAREFA-049: Página dedicada (wizard com 5 etapas)
- TAREFA-050: Componente de upload de petição inicial
- TAREFA-051: Componente de documentos sugeridos (com upload)
- TAREFA-052: Componente de seleção de agentes (advogados + peritos)
- TAREFA-053: Componente de próximos passos (timeline estratégica)
- TAREFA-054: Componente de gráfico de prognóstico (pizza + tabela)
- TAREFA-055: Componente de pareceres individualizados (boxes separados)
- TAREFA-056: Componente de documento de continuação gerado

**Estimativa Total:** 52-65 horas (6-8 semanas em tempo parcial)

---

#### ✅ TAREFA-040: Backend - Modelo de Dados para Processo/Petição
**Prioridade:** 🔴 CRÍTICA  
**Dependências:** TAREFA-007 (ChromaDB), TAREFA-014 (Análise Multi-Agent)  
**Estimativa:** 2-3 horas  
**Status:** ✅ CONCLUÍDA

**Escopo:**
- [x] Criar `backend/src/modelos/processo.py`:
  - [x] 6 Enums: StatusPeticao, PrioridadeDocumento, TipoCenario, TipoPecaContinuacao
  - [x] Classe `Peticao` (Pydantic):
    - [x] `id: str` (UUID)
    - [x] `usuario_id: str` (futuro, quando houver auth)
    - [x] `documento_peticao_id: str` (ID do documento no ChromaDB)
    - [x] `tipo_acao: str` (ex: "Trabalhista - Acidente de Trabalho")
    - [x] `status: StatusPeticao` (AGUARDANDO_DOCUMENTOS | PROCESSANDO | CONCLUIDA | ERRO)
    - [x] `documentos_sugeridos: list[DocumentoSugerido]`
    - [x] `documentos_enviados: list[str]`
    - [x] `agentes_selecionados: dict[str, list[str]]`
    - [x] `timestamp_criacao: datetime`
    - [x] `timestamp_analise: datetime | None`
  - [x] Classe `DocumentoSugerido` (Pydantic):
    - [x] `tipo_documento: str`
    - [x] `justificativa: str`
    - [x] `prioridade: str` (ESSENCIAL | IMPORTANTE | DESEJAVEL)
  - [x] Classe `ResultadoAnaliseProcesso` (Pydantic):
    - [x] `peticao_id: str`
    - [x] `proximos_passos: ProximosPassos`
    - [x] `prognostico: Prognostico`
    - [x] `pareceres_advogados: dict[str, ParecerAdvogado]`
    - [x] `pareceres_peritos: dict[str, ParecerPerito]`
    - [x] `documento_continuacao: DocumentoContinuacao`
    - [x] `timestamp_conclusao: datetime`
  - [x] Classes de apoio: PassoEstrategico, CaminhoAlternativo, ProximosPassos
  - [x] Classes de apoio: Cenario, Prognostico (com validator de soma = 100%)
  - [x] Classes de apoio: ParecerAdvogado, ParecerPerito, DocumentoContinuacao
- [x] Gerenciador de estado em memória:
  - [x] Criar `backend/src/servicos/gerenciador_estado_peticoes.py`
  - [x] Dicionário thread-safe para armazenar estado de petições
  - [x] Métodos: criar_peticao, atualizar_status, adicionar_documentos_sugeridos, registrar_resultado, registrar_erro
  - [x] Singleton pattern (função `obter_gerenciador_estado_peticoes()`)

**Entregáveis:**
- ✅ 14 modelos Pydantic completos (990 linhas)
- ✅ Gerenciador de estado thread-safe (430 linhas)
- ✅ Validações customizadas (soma de probabilidades = 100%)
- ✅ Documentação exaustiva com exemplos JSON
- ✅ Changelog completo: `changelogs/TAREFA-040_backend-modelo-peticao.md`

**Marco:** 🎉 **FUNDAÇÃO DA FASE 7 COMPLETA** - Estrutura de dados robusta para análise avançada de petições, 14 modelos Pydantic validados, gerenciador de estado thread-safe.

---

#### ✅ TAREFA-041: Backend - Endpoint de Upload de Petição Inicial
**Prioridade:** 🔴 CRÍTICA  
**Dependências:** TAREFA-040, TAREFA-036 (Upload Assíncrono)  
**Estimativa:** 2-3 horas  
**Status:** ✅ CONCLUÍDA

**Escopo:**
- [x] Criar `backend/src/api/rotas_peticoes.py`:
  - [x] **POST /api/peticoes/iniciar**:
    - [x] Recebe petição inicial (PDF/DOCX) via multipart/form-data
    - [x] Recebe `tipo_acao` (opcional, pode ser inferido pela LLM depois)
    - [x] Faz upload assíncrono do documento (reutiliza serviço da TAREFA-035)
    - [x] Cria registro `Peticao` com status AGUARDANDO_DOCUMENTOS
    - [x] Retorna `peticao_id` e `upload_id` (202 Accepted)
  - [x] **GET /api/peticoes/status/{peticao_id}**:
    - [x] Retorna estado atual da petição (status, documentos sugeridos, etc.)
  - [x] **GET /api/peticoes/health**:
    - [x] Health check do serviço de petições
- [x] Criar modelos Pydantic de request/response em `backend/src/api/modelos.py`:
  - [x] `RespostaIniciarPeticao` (peticao_id, upload_id, status)
  - [x] `DocumentoSugeridoResponse` (tipo_documento, justificativa, prioridade)
  - [x] `RespostaStatusPeticao` (peticao_id, status, documentos_sugeridos?, timestamp)
- [x] Atualizar `backend/src/main.py` para registrar router de petições
- [x] Atualizar `ARQUITETURA.md` com novos endpoints

**Entregáveis:**
- ✅ API REST completa para upload de petição inicial
- ✅ 3 novos endpoints (POST /iniciar, GET /status, GET /health)
- ✅ 3 novos modelos Pydantic (RespostaIniciarPeticao, DocumentoSugeridoResponse, RespostaStatusPeticao)
- ✅ Integração completa com upload assíncrono (TAREFA-036)
- ✅ Integração completa com gerenciador de petições (TAREFA-040)
- ✅ Documentação completa em ARQUITETURA.md
- ✅ Changelog completo: `changelogs/TAREFA-041_backend-endpoint-peticao-inicial.md`

**Resultado:**
- Tempo de resposta inicial: <100ms (202 Accepted)
- Zero timeouts HTTP
- Feedback de progresso via upload_id
- Status da petição via peticao_id

**Marco:** 🎉 **ENDPOINT DE PETIÇÃO INICIAL COMPLETO** - API REST funcional para upload de petições, integração perfeita com upload assíncrono e gerenciador de estado.

---

#### ✅ TAREFA-042: Backend - Serviço de Análise de Documentos Relevantes
**Prioridade:** 🔴 CRÍTICA  
**Dependências:** TAREFA-041, TAREFA-007 (RAG)  
**Estimativa:** 4-5 horas  
**Status:** ✅ CONCLUÍDA

**Escopo:**
- [x] Criar `backend/src/servicos/servico_analise_documentos_relevantes.py` (860 linhas)
- [x] Classe `ServicoAnaliseDocumentosRelevantes` com análise em 6 etapas
- [x] Prompt engineering robusto com formato JSON estruturado
- [x] Integração ChromaDB (busca RAG) + GerenciadorLLM + GerenciadorEstadoPeticoes
- [x] Nova função `obter_documento_por_id()` em servico_banco_vetorial.py (110 linhas)
- [x] Novo endpoint POST /api/peticoes/{peticao_id}/analisar-documentos (status 202 Accepted)
- [x] Processamento assíncrono em background (10-60s)
- [x] Tratamento completo de erros (5 tipos de exceções)
- [x] Atualizar `ARQUITETURA.md` com documentação (+120 linhas)
- [x] Changelog completo: `changelogs/TAREFA-042_backend-analise-documentos-relevantes.md`

**Entregáveis:**
- ✅ Serviço de análise automática usando GPT-4
- ✅ Sugestão de 3-15 documentos com tipo, justificativa, prioridade
- ✅ Endpoint assíncrono com background tasks
- ✅ Documentação completa em ARQUITETURA.md
- ✅ Changelog completo

**Marco:** 🎉 **ANÁLISE DE DOCUMENTOS RELEVANTES IMPLEMENTADA** - LLM identifica automaticamente documentos necessários para análise completa do caso.

---

#### ✅ TAREFA-043: Backend - Endpoint de Upload de Documentos Complementares
**Prioridade:** 🔴 CRÍTICA  
**Dependências:** TAREFA-042, TAREFA-036 (Upload Assíncrono)  
**Estimativa:** 2-3 horas  
**Status:** ✅ CONCLUÍDA

**Escopo:**
- [x] Atualizar `backend/src/api/rotas_peticoes.py`:
  - [x] **POST /api/peticoes/{peticao_id}/documentos**:
    - [x] Recebe múltiplos arquivos (documentos complementares)
    - [x] Para cada arquivo:
      - [x] Faz upload assíncrono (reutiliza TAREFA-035)
      - [x] Associa documento à petição (adiciona ID em `documentos_enviados`)
    - [x] Retorna lista de `upload_id`s (202 Accepted)
  - [x] **GET /api/peticoes/{peticao_id}/documentos**:
    - [x] Lista todos os documentos associados à petição
    - [x] Retorna: documentos sugeridos + documentos já enviados (com status de processamento)
  - [x] Validação: só permite upload se petição está em status AGUARDANDO_DOCUMENTOS

**Entregáveis:**
- ✅ Endpoint para upload de documentos complementares (655 linhas)
- ✅ Endpoint para listagem de documentos da petição (200 linhas)
- ✅ Método adicionar_documentos_enviados() no gerenciador (45 linhas)
- ✅ Integração completa com sistema de upload assíncrono (TAREFA-036)
- ✅ Documentação completa em ARQUITETURA.md (+450 linhas)
- ✅ Changelog completo: `changelogs/TAREFA-043_backend-upload-documentos-complementares.md`

---

#### ✅ TAREFA-044: Backend - Criar Agente "Analista de Estratégia Processual"
**Prioridade:** 🔴 CRÍTICA  
**Dependências:** TAREFA-009 (Infraestrutura de Agentes)  
**Estimativa:** 4-5 horas  
**Status:** ✅ CONCLUÍDA

**Escopo:**
- [x] Criar `backend/src/agentes/agente_estrategista_processual.py`:
  - [x] Classe `AgenteEstrategistaProcessual(AgenteBase)`:
    - [x] Herda de `AgenteBase` (TAREFA-009)
    - [x] Especialização: Análise estratégica de processos judiciais
    - [x] Método `analisar(contexto: dict) -> ProximosPassos`:
      - [x] Recebe contexto: petição + documentos + pareceres de advogados/peritos
      - [x] Chama LLM (GPT-4) com prompt especializado para estratégia processual
      - [x] Parseia resposta da LLM em objeto `ProximosPassos`
      - [x] Retorna análise estruturada
  - [x] Prompt engineering com contexto jurídico processual
  - [x] Tratamento de casos complexos (múltiplas partes, contratos, etc.)
- [x] Método `montar_prompt()` com instruções detalhadas para LLM
- [x] Parsing robusto de JSON com fallback
- [x] Tratamento completo de erros e logging

**Entregáveis:**
- ✅ Novo agente especialista em estratégia processual (600 linhas)
- ✅ Análise de próximos passos estruturada (ProximosPassos)
- ✅ Prompt otimizado para análise estratégica com formato JSON
- ✅ Documentação exaustiva seguindo padrão AI_MANUAL
- ✅ Changelog completo: `changelogs/TAREFA-044_backend-agente-estrategista-processual.md`

**Marco:** 🎉 **AGENTE ESTRATEGISTA PROCESSUAL IMPLEMENTADO** - Sistema capaz de elaborar plano de ação tático para processos, com passos ordenados, prazos e caminhos alternativos.

---

#### ✅ TAREFA-045: Backend - Criar Agente "Analista de Prognóstico"
**Prioridade:** 🔴 CRÍTICA  
**Dependências:** TAREFA-009 (Infraestrutura de Agentes)  
**Estimativa:** 5-6 horas  
**Status:** ✅ CONCLUÍDA

**Escopo:**
- [x] Criar `backend/src/agentes/agente_prognostico.py`:
  - [x] Classe `AgentePrognostico(AgenteBase)`:
    - [x] Herda de `AgenteBase` (TAREFA-009)
    - [x] Especialização: Análise probabilística de desfechos processuais
    - [x] Método `analisar(contexto: dict) -> Prognostico`:
      - [x] Recebe contexto completo: petição + documentos + pareceres
      - [x] Chama LLM (GPT-4) com prompt especializado para análise probabilística
      - [x] Parseia resposta da LLM em objeto `Prognostico` com lista de `Cenario`
      - [x] Validação: soma de probabilidades deve estar próxima de 100%
      - [x] Retorna prognóstico estruturado
  - [x] Prompt engineering com foco em análise probabilística
  - [x] Estruturação de cenários com valores monetários
  - [x] Validações de consistência (probabilidades, valores)
- [x] Temperatura baixa (0.2) para objetividade e realismo
- [x] Modelo GPT-4 para análise complexa
- [x] Parsing JSON robusto com fallback
- [x] Tratamento completo de erros e logging

**Entregáveis:**
- ✅ Novo agente especialista em prognóstico processual (640 linhas)
- ✅ Análise probabilística de cenários estruturada (Prognostico)
- ✅ Estimativas de valores e prazos por cenário
- ✅ Validação automática de consistência (soma = 100% ±0.1%)
- ✅ Prompt otimizado para análise conservadora e realista
- ✅ Documentação exaustiva seguindo padrão AI_MANUAL
- ✅ Changelog completo: `changelogs/TAREFA-045_backend-agente-prognostico.md`

**Marco:** 🎉 **AGENTE DE PROGNÓSTICO IMPLEMENTADO** - Sistema capaz de gerar prognósticos probabilísticos realistas com múltiplos cenários, valores esperados e validação matemática.

---

#### ✅ TAREFA-046: Backend - Refatorar Orquestrador para Análise de Petições
**Prioridade:** 🔴 CRÍTICA  
**Dependências:** TAREFA-044, TAREFA-045, TAREFA-013 (Orquestrador Multi-Agent)  
**Estimativa:** 4-5 horas  
**Status:** ✅ CONCLUÍDA

**Escopo:**
- [x] Criar `backend/src/servicos/orquestrador_analise_peticoes.py`
- [x] Classe `OrquestradorAnalisePeticoes`:
  - [x] Método `analisar_peticao_completa(peticao_id: str) -> ResultadoAnaliseProcesso`
  - [x] Recupera petição e todos os documentos associados do ChromaDB
  - [x] Monta contexto RAG completo (petição + documentos complementares)
  - [x] Executa advogados especialistas selecionados em PARALELO (ThreadPoolExecutor)
  - [x] Executa peritos selecionados em PARALELO (ThreadPoolExecutor)
  - [x] Aguarda conclusão de todos os agentes
  - [x] Executa `AgenteEstrategistaProcessual` com pareceres compilados
  - [x] Executa `AgentePrognostico` com contexto completo
  - [x] Compila tudo em `ResultadoAnaliseProcesso`
  - [x] Atualiza estado da petição para CONCLUIDA
  - [x] Retorna resultado completo
- [x] Execução assíncrona em background (BackgroundTasks)
- [x] Feedback de progresso detalhado (similar a TAREFA-034):
  - "Recuperando dados da petição (0-10%)"
  - "Montando contexto RAG completo (10-20%)"
  - "Executando advogados especialistas (20-50%)"
  - "Executando peritos técnicos (50-70%)"
  - "Elaborando estratégia processual (70-80%)"
  - "Calculando prognóstico e cenários (80-90%)"
  - "Finalizando análise (90-100%)"
- [x] Tratamento robusto de erros (se um agente falhar, continuar com os outros)
- [x] Logging exaustivo de cada etapa
- [x] Gerenciador de estado (reutilizar `gerenciador_estado_peticoes.py` da TAREFA-040)

**Entregáveis:**
- ✅ Orquestrador especializado para análise completa de petições (900 linhas)
- ✅ Execução paralela de múltiplos agentes (60-70% mais rápido)
- ✅ Feedback de progresso granular (0-100%)
- ✅ Tratamento robusto de erros (best effort)
- ✅ Padrão Singleton (factory criar_orquestrador_analise_peticoes)
- ✅ Changelog completo: `changelogs/TAREFA-046_backend-orquestrador-analise-peticoes.md`

**Marco:** 🎉 **ORQUESTRADOR DE PETIÇÕES IMPLEMENTADO** - Sistema completo capaz de coordenar múltiplos agentes em paralelo, reduzindo tempo de análise em 60-70%, com feedback em tempo real.

---

#### ✅ TAREFA-047: Backend - Serviço de Geração de Documento de Continuação
**Prioridade:** 🔴 CRÍTICA  
**Dependências:** TAREFA-044 (Estrategista), TAREFA-045 (Prognóstico)  
**Estimativa:** 4-5 horas  
**Status:** ✅ CONCLUÍDA

**Escopo:**
- [x] Criar `backend/src/servicos/servico_geracao_documento.py`:
  - [x] Classe `ServicoGeracaoDocumento`:
    - [x] Método `gerar_documento_continuacao(contexto: dict) -> DocumentoContinuacao`:
      - [x] Recebe contexto completo: petição + documentos + pareceres + estratégia + prognóstico
      - [x] Identifica tipo de peça processual necessária (baseado em próximos passos)
      - [x] Chama LLM (GPT-4) com prompt especializado para redação jurídica
      - [x] Parseia resposta da LLM em Markdown
      - [x] Converte Markdown para HTML (para preview no frontend)
      - [x] Identifica marcações [PERSONALIZAR: ...] e extrai sugestões
      - [x] Retorna objeto `DocumentoContinuacao`
  - [x] Biblioteca 'markdown' para conversão Markdown → HTML
  - [x] Prompt engineering para documentos jurídicos formais
  - [x] Validação de estrutura do documento gerado
  - [x] Suporte a 6 tipos de peças (contestação, réplica, recurso, petição intermediária, alegações finais, memoriais)

**Entregáveis:**
- ✅ Serviço completo de geração de documentos (750 linhas)
- ✅ Suporte a 6 tipos de peças processuais
- ✅ Prompt engineering otimizado por tipo
- ✅ Conversão Markdown → HTML
- ✅ Sistema de marcação [PERSONALIZAR: ...]
- ✅ Biblioteca 'markdown' v3.5.1 adicionada aos requirements.txt
- ✅ Changelog completo: `changelogs/TAREFA-047_backend-servico-geracao-documento.md`

**Marco:** 🎉 **SERVIÇO DE GERAÇÃO DE DOCUMENTOS IMPLEMENTADO** - Sistema capaz de gerar documentos processuais formais automaticamente com qualidade jurídica superior.

---

#### ✅ TAREFA-048: Backend - Endpoint de Análise Completa de Petição
**Prioridade:** 🔴 CRÍTICA  
**Dependências:** TAREFA-046, TAREFA-047  
**Estimativa:** 3-4 horas  
**Status:** ✅ CONCLUÍDA

**Escopo:**
- [x] Atualizar `backend/src/api/rotas_peticoes.py`:
  - [x] **POST /api/peticoes/{peticao_id}/analisar**:
    - [x] Recebe `agentes_selecionados` ({"advogados": [...], "peritos": [...]})
    - [x] Valida que petição está em status AGUARDANDO_DOCUMENTOS
    - [x] Valida que agentes selecionados são válidos
    - [x] Atualiza status para PROCESSANDO
    - [x] Agenda análise em background via `BackgroundTasks` (chama `OrquestradorAnalisePeticoes`)
    - [x] Retorna `peticao_id` e status PROCESSANDO (202 Accepted)
  - [x] **GET /api/peticoes/{peticao_id}/status-analise**:
    - [x] Consulta `GerenciadorEstadoPeticoes`
    - [x] Retorna progresso da análise (etapa_atual, progresso_percentual)
    - [x] Estados: PROCESSANDO | CONCLUIDA | ERRO
  - [x] **GET /api/peticoes/{peticao_id}/resultado**:
    - [x] Se status = CONCLUIDA → Retorna `ResultadoAnaliseProcesso` completo
    - [x] Se status = PROCESSANDO → Retorna 425 Too Early
    - [x] Se status = ERRO → Retorna 500 com mensagem de erro
- [x] Criar modelos Pydantic em `backend/src/api/modelos.py`:
  - [x] `RequisicaoAnalisarPeticao` (agentes_selecionados)
  - [x] `RespostaIniciarAnalisePeticao` (peticao_id, status, timestamp_inicio)
  - [x] `RespostaStatusAnalisePeticao` (peticao_id, status, etapa_atual, progresso_percentual)
  - [x] `RespostaResultadoAnalisePeticao` (peticao_id, proximos_passos, prognostico, pareceres_advogados, pareceres_peritos, documento_continuacao, tempo_processamento_segundos)
- [x] Adicionar métodos ao `GerenciadorEstadoPeticoes`:
  - [x] `atualizar_agentes_selecionados()` - Registra agentes escolhidos
  - [x] `obter_progresso()` - Retorna etapa_atual e progresso_percentual
  - [x] `obter_erro()` - Retorna mensagem_erro e timestamp_erro

**Entregáveis:**
- ✅ API REST completa para análise de petição (assíncrona com polling)
- ✅ 3 novos endpoints (POST /analisar, GET /status-analise, GET /resultado)
- ✅ 4 novos modelos Pydantic (1.025 linhas totais)
- ✅ 3 novos métodos no gerenciador (85 linhas)
- ✅ Validações robustas de estado e agentes
- ✅ Feedback de progresso em tempo real (0-100%)
- ✅ Integração completa com OrquestradorAnalisePeticoes
- ✅ Processamento assíncrono via BackgroundTasks
- ✅ Changelog completo: `changelogs/TAREFA-048_backend-endpoint-analise-peticao.md`

**Resultado:**
- Análise assíncrona elimina timeouts HTTP
- Execução paralela reduz tempo em 60-70%
- Feedback em tempo real por etapa
- Resultado completo estruturado em JSON

**Marco:** 🎉 **BACKEND DA FASE 7 COMPLETO** - API REST completa para análise de petições com prognóstico, pareceres individualizados e documento gerado automaticamente.

---

#### ✅ TAREFA-049: Frontend - Criar Página de Análise de Petição Inicial
**Prioridade:** 🔴 CRÍTICA  
**Dependências:** TAREFA-015 (Setup Frontend)  
**Estimativa:** 3-4 horas  
**Status:** ✅ CONCLUÍDA

**Escopo:**
- [x] Criar `frontend/src/tipos/tiposPeticao.ts`:
  - [x] 20+ interfaces TypeScript (StatusPeticao, DocumentoSugerido, AgentesSelecionados, etc.)
  - [x] Interfaces de request/response da API
  - [x] Documentação JSDoc completa
- [x] Criar `frontend/src/servicos/servicoApiPeticoes.ts`:
  - [x] 10 funções de API (iniciarPeticao, analisarDocumentos, iniciarAnalise, etc.)
  - [x] Helper pollingAnalise() para abstração de polling
  - [x] Type safety completo com AxiosResponse
- [x] Criar `frontend/src/paginas/AnalisePeticaoInicial.tsx`:
  - [x] Página dedicada (nova rota: `/analise-peticao`)
  - [x] Layout em wizard/steps (5 etapas):
    1. Upload da Petição Inicial
    2. Documentos Sugeridos (exibição + upload)
    3. Seleção de Agentes (advogados + peritos)
    4. Processamento (loading com progresso)
    5. Resultados (pareceres, prognóstico, documento)
  - [x] State management com `useState`:
    - `peticaoId` (UUID da petição)
    - `etapaAtual` (1-5)
    - `documentosSugeridos` (lista retornada pela LLM)
    - `documentosEnviados` (lista de IDs de documentos enviados)
    - `agentesSelecionados` (advogados e peritos escolhidos)
    - `statusAnalise` (PROCESSANDO | CONCLUIDA | ERRO)
    - `resultado` (objeto completo de resultado)
  - [x] Navegação entre etapas (botões Voltar/Avançar)
  - [x] Validação de cada etapa antes de avançar
  - [x] Stepper visual (indicador de progresso)
  - [x] Componentes placeholder para cada etapa (implementados nas tarefas 050-056)
- [x] Criar rota no `frontend/src/App.tsx`
- [x] Layout responsivo e profissional

**Entregáveis:**
- ✅ 3 arquivos novos (tiposPeticao.ts, servicoApiPeticoes.ts, AnalisePeticaoInicial.tsx)
- ✅ ~1.500 linhas de código TypeScript/React
- ✅ 20+ interfaces TypeScript
- ✅ 10 funções de API
- ✅ Wizard funcional com 5 etapas
- ✅ Stepper visual com indicadores
- ✅ Changelog completo: `changelogs/TAREFA-049_frontend-pagina-analise-peticao.md`

**Marco:** 🎉 **FUNDAÇÃO DO FRONTEND DA FASE 7 COMPLETA** - Estrutura wizard pronta para receber componentes especializados nas próximas tarefas.

---

#### 🟡 TAREFA-050: Frontend - Componente de Upload de Petição Inicial
**Prioridade:** 🔴 CRÍTICA  
**Dependências:** TAREFA-049, TAREFA-041 (Endpoint Backend)  
**Estimativa:** 2-3 horas  
**Status:** 🟡 PENDENTE

**Escopo:**
- [ ] Criar `frontend/src/componentes/peticao/ComponenteUploadPeticaoInicial.tsx`:
  - [ ] Campo de upload drag-and-drop (reutilizar lógica da TAREFA-016)
  - [ ] Aceita apenas 1 arquivo (PDF ou DOCX)
  - [ ] Validação de tipo e tamanho (max 20MB)
  - [ ] Ao fazer upload:
    - [ ] Chama `POST /api/peticoes/iniciar`
    - [ ] Exibe barra de progresso (polling de upload via TAREFA-038)
    - [ ] Quando upload concluir, dispara análise de documentos relevantes automaticamente
    - [ ] Chama `POST /api/peticoes/{peticao_id}/analisar-documentos`
  - [ ] Feedback visual: loading, sucesso, erro
  - [ ] Botão "Avançar" só habilita quando upload completo E documentos sugeridos retornados
- [ ] Integração com serviço de API:
  - [ ] `servicoApiPeticoes.iniciarPeticao(arquivo)`
  - [ ] `servicoApiPeticoes.analisarDocumentos(peticaoId)`

**Entregáveis:**
- Componente de upload de petição inicial
- Integração com upload assíncrono (com progresso)
- Disparo automático de análise de documentos
- Validação e feedback visual
- Changelog completo: `changelogs/TAREFA-050_frontend-upload-peticao-inicial.md`

---

#### ✅ TAREFA-051: Frontend - Componente de Exibição de Documentos Sugeridos
**Prioridade:** 🔴 CRÍTICA  
**Dependências:** TAREFA-049, TAREFA-042 (Análise de Documentos Backend)  
**Estimativa:** 3-4 horas  
**Status:** ✅ CONCLUÍDA

**Escopo:**
- [x] Criar `frontend/src/componentes/peticao/ComponenteDocumentosSugeridos.tsx`:
  - [x] Lista de cards, cada card representa um `DocumentoSugerido`:
    - [x] Título: Tipo de documento (ex: "Laudo Médico")
    - [x] Badge de prioridade (ESSENCIAL = vermelho, IMPORTANTE = amarelo, DESEJAVEL = verde)
    - [x] Justificativa (por que esse documento é relevante)
    - [x] Status: NÃO ENVIADO | ENVIANDO | ENVIADO
    - [x] Botão "Fazer Upload" (abre seletor de arquivo)
    - [x] Botão "Não Possuo" (marca como opcional, se não for ESSENCIAL)
  - [x] Para cada documento com prioridade ESSENCIAL:
    - [x] Obrigatório fazer upload OU marcar "Não Possuo" com confirmação
  - [x] Ao fazer upload:
    - [x] Chama `POST /api/peticoes/{peticao_id}/documentos` (TAREFA-043)
    - [x] Exibe progresso individual por documento (barra de progresso)
    - [x] Atualiza status do card quando upload completo
  - [x] Suporte a múltiplos uploads simultâneos (1 por documento sugerido)
  - [x] Botão "Avançar" só habilita quando:
    - [x] Todos ESSENCIAIS foram enviados OU marcados como "Não Possuo"
    - [x] Pelo menos 1 documento foi enviado

**Entregáveis:**
- ✅ Componente de lista de documentos sugeridos
- ✅ Upload individual por documento com progresso
- ✅ Validação de documentos ESSENCIAIS
- ✅ Feedback visual de status de cada documento
- ✅ Changelog completo: `changelogs/TAREFA-051_frontend-documentos-sugeridos.md`

---

#### 🟡 TAREFA-052: Frontend - Componente de Seleção de Agentes para Petição
**Prioridade:** 🔴 CRÍTICA  
**Dependências:** TAREFA-049, TAREFA-029 (UI Seleção Múltiplos Agentes)  
**Estimativa:** 2-3 horas  
**Status:** 🟡 PENDENTE

**Escopo:**
- [ ] Criar `frontend/src/componentes/peticao/ComponenteSelecaoAgentesPeticao.tsx`:
  - [ ] Reutilizar lógica da TAREFA-029 (seleção de múltiplos agentes)
  - [ ] 2 seções separadas:
    - [ ] **Advogados Especialistas**: Lista de advogados disponíveis (Trabalhista, Previdenciário, Cível, Tributário)
    - [ ] **Peritos Técnicos**: Lista de peritos disponíveis (Médico, Segurança do Trabalho)
  - [ ] Permite seleção múltipla em AMBAS as seções (checkboxes)
  - [ ] Cada agente exibido em card com:
    - [ ] Nome do agente
    - [ ] Descrição breve (especialidade)
    - [ ] Checkbox de seleção
  - [ ] Validação: pelo menos 1 advogado E pelo menos 1 perito devem ser selecionados
  - [ ] Botão "Avançar" só habilita quando validação OK
  - [ ] State atualiza `agentesSelecionados` no componente pai

**Entregáveis:**
- Componente de seleção de advogados e peritos
- Suporte a seleção múltipla em ambas categorias
- Validação de seleção mínima
- Integração com state do wizard
- Changelog completo: `changelogs/TAREFA-052_frontend-selecao-agentes-peticao.md`

---

#### 🟡 TAREFA-053: Frontend - Componente de Visualização de Próximos Passos
**Prioridade:** 🔴 CRÍTICA  
**Dependências:** TAREFA-049, TAREFA-048 (Resultado Backend)  
**Estimativa:** 3-4 horas  
**Status:** 🟡 PENDENTE

**Escopo:**
- [ ] Criar `frontend/src/componentes/peticao/ComponenteProximosPassos.tsx`:
  - [ ] Recebe `proximosPassos: ProximosPassos` como prop
  - [ ] Exibe estratégia recomendada em card destacado (título + descrição narrativa)
  - [ ] Lista de passos estratégicos em timeline vertical:
    - [ ] Cada passo exibido como card na timeline
    - [ ] Número do passo (1, 2, 3...)
    - [ ] Descrição do passo
    - [ ] Prazo estimado (badge)
    - [ ] Documentos necessários (lista com ícones)
  - [ ] Seção de "Caminhos Alternativos" (expansível/colapsável):
    - [ ] Lista de estratégias alternativas
    - [ ] Quando usar cada uma
  - [ ] Layout limpo e profissional (similar a Trello roadmap)
  - [ ] Ícones visuais para cada tipo de ação

**Entregáveis:**
- Componente de visualização de próximos passos estratégicos
- Timeline visual de ações
- Exibição de caminhos alternativos
- Layout profissional e intuitivo
- Changelog completo: `changelogs/TAREFA-053_frontend-proximos-passos.md`

---

#### 🟡 TAREFA-054: Frontend - Componente de Gráfico de Prognóstico
**Prioridade:** 🔴 CRÍTICA  
**Dependências:** TAREFA-049, TAREFA-048 (Resultado Backend)  
**Estimativa:** 4-5 horas  
**Status:** 🟡 PENDENTE

**Escopo:**
- [ ] Criar `frontend/src/componentes/peticao/ComponenteGraficoPrognostico.tsx`:
  - [ ] Recebe `prognostico: Prognostico` como prop
  - [ ] Gráfico de pizza (ou donut) mostrando probabilidades de cada cenário:
    - [ ] Biblioteca: Recharts, Chart.js ou Nivo
    - [ ] Cores por tipo de cenário:
      - VITORIA_TOTAL: verde escuro
      - VITORIA_PARCIAL: verde claro
      - ACORDO: amarelo
      - DERROTA: laranja
      - DERROTA_COM_CONDENACAO: vermelho
    - [ ] Legenda com percentuais
  - [ ] Tabela detalhada abaixo do gráfico:
    - [ ] Colunas: Cenário | Probabilidade | Valores Estimados | Tempo Estimado
    - [ ] Formatação de valores monetários (R$ X.XXX,XX)
    - [ ] Destaque visual para cenário mais provável (borda/background)
  - [ ] Card de "Recomendação Geral" (texto do prognóstico)
  - [ ] Responsivo (mobile e desktop)

**Entregáveis:**
- Componente de gráfico de prognóstico interativo
- Gráfico de pizza com probabilidades
- Tabela detalhada de cenários
- Formatação de valores monetários
- Destaque de cenário mais provável
- Changelog completo: `changelogs/TAREFA-054_frontend-grafico-prognostico.md`

---

#### 🟡 TAREFA-055: Frontend - Componente de Pareceres Individualizados
**Prioridade:** 🔴 CRÍTICA  
**Dependências:** TAREFA-049, TAREFA-048 (Resultado Backend)  
**Estimativa:** 3-4 horas  
**Status:** 🟡 PENDENTE

**Escopo:**
- [ ] Criar `frontend/src/componentes/peticao/ComponentePareceresIndividualizados.tsx`:
  - [ ] Recebe `pareceres_advogados` e `pareceres_peritos` como props
  - [ ] Layout em grid responsivo (2 colunas em desktop, 1 em mobile)
  - [ ] **Seção "Pareceres Jurídicos"**:
    - [ ] 1 card por advogado especialista
    - [ ] Cada card contém:
      - [ ] Título: Tipo de advogado (ex: "Advogado Trabalhista")
      - [ ] Ícone distintivo (balança, martelo, etc.)
      - [ ] Análise jurídica (texto longo, bem formatado)
      - [ ] Fundamentos legais (lista de artigos/leis citados)
      - [ ] Riscos identificados (lista com ícones de alerta)
      - [ ] Recomendações (lista com checkmarks)
    - [ ] Expansível/Colapsável se muito longo
  - [ ] **Seção "Pareceres Técnicos"**:
    - [ ] 1 card por perito
    - [ ] Cada card contém:
      - [ ] Título: Tipo de perito (ex: "Perito Médico")
      - [ ] Ícone distintivo (estetoscópio, capacete, etc.)
      - [ ] Análise técnica (texto longo)
      - [ ] Conclusões (lista destacada)
      - [ ] Recomendações técnicas (lista)
    - [ ] Expansível/Colapsável
  - [ ] Cards visualmente distintos (cores/bordas diferentes para advogados vs peritos)
  - [ ] Formatação de texto rica (negrito, listas, citações)

**Entregáveis:**
- Componente de pareceres individualizados por agente
- 1 box/card por advogado especialista
- 1 box/card por perito
- Formatação rica e profissional
- Layout responsivo
- Changelog completo: `changelogs/TAREFA-055_frontend-pareceres-individualizados.md`

---

#### 🟡 TAREFA-056: Frontend - Componente de Documento de Continuação
**Prioridade:** 🔴 CRÍTICA  
**Dependências:** TAREFA-049, TAREFA-048 (Resultado Backend)  
**Estimativa:** 3-4 horas  
**Status:** 🟡 PENDENTE

**Escopo:**
- [ ] Criar `frontend/src/componentes/peticao/ComponenteDocumentoContinuacao.tsx`:
  - [ ] Recebe `documento_continuacao: DocumentoContinuacao` como prop
  - [ ] Card destacado com:
    - [ ] Título: Tipo de peça gerada (ex: "Contestação Gerada")
    - [ ] Preview do documento (renderiza HTML):
      - [ ] Usar `dangerouslySetInnerHTML` ou biblioteca de Markdown viewer
      - [ ] Destacar marcações [PERSONALIZAR: ...] em amarelo/laranja
    - [ ] Lista de "Pontos para Personalizar":
      - [ ] Extrai todas as marcações [PERSONALIZAR: ...] do documento
      - [ ] Exibe em lista separada para fácil visualização
    - [ ] Botões de ação:
      - [ ] "Copiar Documento" (copia HTML ou Markdown para clipboard)
      - [ ] "Download PDF" (futuro, opcional)
      - [ ] "Editar no Word" (download como DOCX, futuro, opcional)
  - [ ] Editor inline (opcional, futuro):
    - [ ] Permite editar documento diretamente no navegador
    - [ ] Biblioteca: TinyMCE, Quill ou similar
  - [ ] Formatação profissional do documento (fonte serifada, margens adequadas)

**Entregáveis:**
- Componente de visualização de documento gerado
- Preview com formatação jurídica
- Destaque de pontos a personalizar
- Botão de copiar para clipboard
- Layout profissional
- Changelog completo: `changelogs/TAREFA-056_frontend-documento-continuacao.md`

---

**Marco:** 🎉 **ANÁLISE DE PETIÇÃO INICIAL COMPLETA** - Nova funcionalidade estratégica implementada: fluxo completo de análise de petições com sugestão de documentos, pareceres individualizados, prognóstico probabilístico e geração de documento de continuação.

---

### 🔵 FASE 8: MELHORIAS E OTIMIZAÇÕES (TAREFAS 057-061)

**Objetivo:** Polimento e features avançadas

---

#### 🟡 TAREFA-057: Sistema de Logging Completo
**Prioridade:** 🟡 ALTA  
**Dependências:** TAREFA-014  
**Estimativa:** 2-3 horas  
**Status:** 🟡 PENDENTE

**Escopo:**
- [ ] Configurar Loguru completamente (Logging estruturado JSON).
- [ ] Rotação de arquivos de log.
- [ ] Log de custos OpenAI (tokens, $$$).
- [ ] Log de tempo de processamento por agente.

**Entregáveis:**
- Sistema de logging robusto e rastreabilidade completa.

---

#### 🟡 TAREFA-058: Cache de Embeddings e Respostas
**Prioridade:** 🟢 MÉDIA  
**Dependências:** TAREFA-014  
**Estimativa:** 2-3 horas  
**Status:** 🟡 PENDENTE

**Escopo:**
- [ ] Implementar cache de embeddings (evitar reprocessar mesmo texto).
- [ ] Implementar cache de respostas LLM (prompt idêntico, TTL configurável).

**Entregáveis:**
- Sistema de cache funcional e redução de custos OpenAI.

---

#### 🟡 TAREFA-059: Autenticação e Autorização (JWT)
**Prioridade:** 🟢 MÉDIA  
**Dependências:** TAREFA-014  
**Estimativa:** 4-5 horas  
**Status:** 🟡 PENDENTE

**Escopo:**
- [ ] Implementar autenticação JWT (Login, Register).
- [ ] Middleware de autenticação em rotas protegidas.
- [ ] Banco de dados de usuários (SQLite ou PostgreSQL).
- [ ] Frontend: tela de login e armazenamento de token.

**Entregáveis:**
- Sistema de autenticação completo.

---

#### 🟡 TAREFA-060: Melhorias de Performance
**Prioridade:** 🟢 MÉDIA  
**Dependências:** TAREFA-058  
**Estimativa:** 3-4 horas  
**Status:** 🟡 PENDENTE

**Escopo:**
- [ ] Profiling do backend (cProfile) e otimizar gargalos.
- [ ] Paralelização de processamento de múltiplos arquivos no upload.
- [ ] Lazy loading no frontend e compressão de respostas (gzip).

**Entregáveis:**
- Melhorias mensuráveis de performance.

---

#### 🟡 TAREFA-061: Documentação de Usuário Final
**Prioridade:** 🟢 MÉDIA  
**Dependências:** TAREFA-056  
**Estimativa:** 2-3 horas  
**Status:** 🟡 PENDENTE

**Escopo:**
- [ ] Criar `MANUAL_DO_USUARIO.md`
- [ ] Guia passo a passo (com screenshots) de como usar:
  - [ ] Seleção de arquivos e múltiplos agentes (análise tradicional)
  - [ ] Nova funcionalidade de Análise de Petição Inicial (fluxo completo)

**Entregáveis:**
- Documentação completa para usuários finais (v2.0 + Análise de Petição).

---

### 🔵 FASE 9: DEPLOY E INFRAESTRUTURA (TAREFAS 062-064)

**Objetivo:** Colocar sistema em produção

---

#### 🟡 TAREFA-062: Dockerização Completa
**Prioridade:** 🟡 ALTA  
**Dependências:** TAREFA-014, TAREFA-021  
**Estimativa:** 3-4 horas  
**Status:** 🟡 PENDENTE
**Nota:** TAREFA-005A já fez dockerização básica, esta tarefa complementa para produção.

**Escopo:**
- [ ] Otimizar `backend/Dockerfile` existente (multi-stage build, reduzir tamanho da imagem).
- [ ] Criar `frontend/Dockerfile` (build de produção otimizado com nginx).
- [ ] Atualizar `docker-compose.yml` para incluir frontend e configuração de produção.
- [ ] Garantir persistência do ChromaDB entre restarts.

**Entregáveis:**
- Aplicação completamente dockerizada e pronta para produção.

---

#### 🟡 TAREFA-063: CI/CD (GitHub Actions)
**Prioridade:** 🟡 ALTA  
**Dependências:** TAREFA-062  
**Estimativa:** 2-3 horas  
**Status:** 🟡 PENDENTE

**Escopo:**
- [ ] Criar `.github/workflows/backend-ci.yml` (Rodar lint com flake8/black).
- [ ] Criar `.github/workflows/frontend-ci.yml` (Rodar build e lint com ESLint).
- [ ] (Opcional) Deploy automático em staging.

**Entregáveis:**
- Pipeline CI/CD funcional (sem testes, focado em build e lint).

---

#### 🟡 TAREFA-064: Deploy em Produção
**Prioridade:** 🟢 MÉDIA  
**Dependências:** TAREFA-063  
**Estimativa:** 4-5 horas  
**Status:** 🟡 PENDENTE

**Escopo:**
- [ ] Escolher plataforma (Render, Railway, AWS, GCP).
- [ ] Configurar domínio, HTTPS.
- [ ] Configurar variáveis de ambiente em produção.
- [ ] Monitoramento (Sentry) e backup de ChromaDB.

**Entregáveis:**
- Sistema rodando em produção.

**Marco:** 🎉 **PROJETO COMPLETO EM PRODUÇÃO!**


---

## 🎯 MARCOS (MILESTONES)

1. **✅ FUNDAÇÃO COMPLETA** (TAREFA-002) - Concluído
2. **✅ FLUXO 1 OPERACIONAL** (TAREFA-008) - Upload e processamento funcionando
3. **✅ FLUXO 2 OPERACIONAL** (TAREFA-014) - Análise multi-agent (v1.0) funcionando
4. **✅ INTERFACE COMPLETA** (TAREFA-021) - Frontend (v1.0) funcional
5. **✅ EXPANSÃO V2 COMPLETA** (TAREFA-029) - Seleção de contexto e advogados especialistas
6. **✅ REARQUITETURA ASSÍNCRONA** (TAREFA-034) - Sistema robusto com polling (resolve timeouts)
7. **✅ UPLOAD ASSÍNCRONO** (TAREFA-039) - Uploads sem timeout com feedback em tempo real
8. **🟡 ANÁLISE DE PETIÇÃO INICIAL** (TAREFA-056) - Nova funcionalidade estratégica de análise de petições
9. **🎉 SISTEMA EM PRODUÇÃO** (TAREFA-064) - Disponível publicamente

---

## 📝 NOTAS IMPORTANTES

### Para IAs Futuras:

1. **Sempre seguir o AI_MANUAL_DE_MANUTENCAO.md**
2. **Atualizar CHANGELOG_IA.md após cada tarefa**
3. **Atualizar ARQUITETURA.md quando adicionar/modificar endpoints ou agentes**
4. **Manter padrão de comentários exaustivos**
5. **Foco em robustez, já que os testes automatizados foram removidos do escopo.**

### Dependências Externas Críticas:

- **OpenAI API Key** (obrigatória para todo o sistema)
- **Tesseract OCR** (instalado no OS)
- **Poppler** (para pdf2image)

### Riscos Identificados:

1. **Custo OpenAI:** Muitas chamadas de API podem gerar custos altos
   - Mitigação: Cache (TAREFA-036), limites de uso
2. **Performance do OCR:** PDFs grandes podem demorar
   - Mitigação: Processamento assíncrono, feedback de progresso
3. **Qualidade dos pareceres:** LLM pode alucinar
   - Mitigação: Prompts bem estruturados, compilação pelo Agente Coordenador
4. **Timeout em análises longas:** Múltiplos agentes podem exceder 120s (arquitetura síncrona atual)
   - Mitigação: Rearquitetura assíncrona com polling (FASE 5, TAREFAS 030-034) - **CRÍTICO**
5. **Ausência de Testes:** A remoção dos testes aumenta o risco de regressões
   - Mitigação: Verificação manual cuidadosa, logging exaustivo (TAREFA-035)

---

**🚀 Vamos construir a v2.0!**<|MERGE_RESOLUTION|>--- conflicted
+++ resolved
@@ -73,13 +73,10 @@
 - ✅ TAREFA-047: Backend - Serviço de Geração de Documento de Continuação
 - ✅ TAREFA-048: Backend - Endpoint de Análise Completa de Petição
 - ✅ TAREFA-049: Frontend - Criar Página de Análise de Petição Inicial
+- ✅ TAREFA-051: Frontend - Componente de Exibição de Documentos Sugeridos
 - ✅ TAREFA-053: Frontend - Componente de Visualização de Próximos Passos
 
-<<<<<<< HEAD
-**Próximo passo:** TAREFA-052 (Frontend - Componente de Seleção de Agentes para Petição)
-=======
 **Próximo passo:** TAREFA-054 (Frontend - Componente de Gráfico de Prognóstico)
->>>>>>> 97b794cd
 
 ---
 
